--- conflicted
+++ resolved
@@ -130,12 +130,12 @@
 	}
 
 	@Override
-<<<<<<< HEAD
 	public boolean isDisposed() {
 		return !running.get();
 	}
 
 	@Override
+	@SuppressWarnings("deprecation")
 	public EventLoopGroup onClient(boolean useNative) {
 		if (useNative && preferNative()) {
 			return cacheNativeClientLoops();
@@ -144,6 +144,7 @@
 	}
 
 	@Override
+	@SuppressWarnings("deprecation")
 	public EventLoopGroup onServer(boolean useNative) {
 		if (useNative && preferNative()) {
 			return cacheNativeServerLoops();
@@ -152,9 +153,7 @@
 	}
 
 	@Override
-=======
 	@SuppressWarnings("deprecation")
->>>>>>> e1978e5a
 	public EventLoopGroup onServerSelect(boolean useNative) {
 		if (useNative && preferNative()) {
 			return cacheNativeSelectLoops();
@@ -203,18 +202,6 @@
 		return eventLoopGroup;
 	}
 
-<<<<<<< HEAD
-=======
-	@Override
-	@SuppressWarnings("deprecation")
-	public EventLoopGroup onServer(boolean useNative) {
-		if (useNative && preferNative()) {
-			return cacheNativeServerLoops();
-		}
-		return cacheNioServerLoops();
-	}
-
->>>>>>> e1978e5a
 	@SuppressWarnings("FutureReturnValueIgnored")
 	EventLoopGroup cacheNioServerLoops() {
 		EventLoopGroup eventLoopGroup = serverLoops.get();
@@ -230,22 +217,8 @@
 		return eventLoopGroup;
 	}
 
-<<<<<<< HEAD
 	EventLoopGroup cacheNativeClientLoops() {
 		EventLoopGroup eventLoopGroup = cacheNativeClientLoops.get();
-=======
-	@Override
-	@SuppressWarnings("deprecation")
-	public EventLoopGroup onClient(boolean useNative) {
-		if (useNative && preferNative()) {
-			return cacheNativeClientLoops();
-		}
-		return cacheNioClientLoops();
-	}
-
-	EventLoopGroup cacheNioClientLoops() {
-		EventLoopGroup eventLoopGroup = clientLoops.get();
->>>>>>> e1978e5a
 		if (null == eventLoopGroup) {
 			EventLoopGroup newEventLoopGroup = LoopResources.colocate(cacheNativeServerLoops());
 			if (!cacheNativeClientLoops.compareAndSet(null, newEventLoopGroup)) {
